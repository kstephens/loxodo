--- conflicted
+++ resolved
@@ -36,13 +36,9 @@
         kwds["style"] = wx.DEFAULT_FRAME_STYLE
         wx.Frame.__init__(self, *args, **kwds)
         self.panel_1 = wx.Panel(self, -1)
-<<<<<<< HEAD
-        self.bitmap_1 = wx.StaticBitmap(self.panel_1, -1, wx.Bitmap(os.path.join(os.path.dirname(os.path.realpath(config.get_basescript())), "resources", "loxodo-icon.png"), wx.BITMAP_TYPE_ANY))
-=======
         self._lb_passwd = wx.StaticText(self.panel_1, -1, _("Password") + ":")
         self._tc_passwd = wx.TextCtrl(self.panel_1, -1, "", style=wx.TE_PASSWORD)
-        self.bitmap_1 = wx.StaticBitmap(self.panel_1, -1, wx.Bitmap(os.path.join(os.path.dirname(config.get_basescript()), "resources", "loxodo-icon.png"), wx.BITMAP_TYPE_ANY))
->>>>>>> 06775804
+        self.bitmap_1 = wx.StaticBitmap(self.panel_1, -1, wx.Bitmap(os.path.join(os.path.dirname(os.path.realpath(config.get_basescript())), "resources", "loxodo-icon.png"), wx.BITMAP_TYPE_ANY))
         self._fb_filename = filebrowsebutton.FileBrowseButtonWithHistory(self.panel_1, -1, size=(450, -1),  changeCallback = self._on_pickvault, labelText = _("Vault") + ":")
         if (config.recentvaults):
             self._fb_filename.SetHistory(config.recentvaults, 0)
